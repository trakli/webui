--- conflicted
+++ resolved
@@ -1,14 +1,17 @@
 <script setup>
-<<<<<<< HEAD
-definePageMeta({
-  layout: 'auth'
-});
 import { ref } from 'vue';
 import { useRouter, useState } from '#imports';
 import Logo from '@/components/Logo.vue';
 import AuthLayout from '@/components/auth/AuthLayout.vue';
 import { Eye, EyeOff } from 'lucide-vue-next';
 import { usePasswordToggle } from '@/composables/usePasswordToggle';
+
+// Import definePageMeta
+import { definePageMeta } from '#app';
+
+definePageMeta({
+  layout: 'auth'
+});
 
 const form = ref({
   email: '',
@@ -219,70 +222,9 @@
   @media (max-width: 639px) {
     padding: 1.5rem;
     border-radius: 0.5rem;
-=======
-import { ref, watch } from 'vue';
-import { useState, useRouter } from '#imports';
-import Logo from '@/components/Logo.vue';
-import { usePasswordToggle } from '@/composables/usePasswordToggle';
-import { isValidPhoneNumber } from 'libphonenumber-js';
-import { Eye, EyeOff } from 'lucide-vue-next';
-
-/* eslint-disable no-undef */
-definePageMeta({
-  layout: 'auth'
-});
-/* eslint-enable no-undef */
-
-const form = ref({
-  email: '',
-  username: '',
-  firstName: '',
-  lastName: '',
-  phone: '',
-  password: ''
-});
-
-const formErrors = ref({
-  email: '',
-  username: '',
-  firstName: '',
-  lastName: '',
-  phone: '',
-  password: ''
-});
-
-const phoneError = ref(false);
-const user = useState('user');
-const router = useRouter();
-
-watch(
-  () => form.value.phone,
-  (newVal) => {
-    if (newVal) {
-      phoneError.value = !isValidPhoneNumber(newVal);
-    } else {
-      phoneError.value = false;
-    }
-  }
-);
-
-const validateForm = () => {
-  let isValid = true;
-
-  // Reset errors
-  Object.keys(formErrors.value).forEach((key) => (formErrors.value[key] = ''));
-
-  // Email validation
-  if (!form.value.email) {
-    formErrors.value.email = 'Email is required';
-    isValid = false;
-  } else if (!/^[^\s@]+@[^\s@]+\.[^\s@]+$/.test(form.value.email)) {
-    formErrors.value.email = 'Invalid email format';
-    isValid = false;
->>>>>>> 17bfe1d7
-  }
-
-<<<<<<< HEAD
+  }
+}
+
 .logo-wrapper {
   display: flex;
   justify-content: center;
@@ -337,11 +279,11 @@
     }
 
     &.has-error {
-      border-color: #dc2626; 
-      box-shadow: 0 0 0 2px rgba(220, 38, 38, 0.2); 
+      border-color: #dc2626;
+      box-shadow: 0 0 0 2px rgba(220, 38, 38, 0.2);
 
       &:focus {
-        box-shadow: 0 0 0 3px rgba(220, 38, 38, 0.3); 
+        box-shadow: 0 0 0 3px rgba(220, 38, 38, 0.3);
       }
     }
   }
@@ -412,170 +354,6 @@
     &:hover {
       text-decoration: underline;
     }
-=======
-  // Username validation
-  if (!form.value.username) {
-    formErrors.value.username = 'Username is required';
-    isValid = false;
-  } else if (form.value.username.length < 3) {
-    formErrors.value.username = 'Username must be at least 3 characters';
-    isValid = false;
-  }
-
-  // Name validation
-  if (!form.value.firstName) {
-    formErrors.value.firstName = 'First name is required';
-    isValid = false;
-  }
-  if (!form.value.lastName) {
-    formErrors.value.lastName = 'Last name is required';
-    isValid = false;
-  }
-
-  // Phone validation
-  if (!form.value.phone) {
-    formErrors.value.phone = 'Phone number is required';
-    isValid = false;
-  } else if (!isValidPhoneNumber(form.value.phone)) {
-    formErrors.value.phone = 'Invalid phone number format';
-    isValid = false;
-  }
-
-  // Password validation
-  if (!form.value.password) {
-    formErrors.value.password = 'Password is required';
-    isValid = false;
-  } else if (form.value.password.length < 8) {
-    formErrors.value.password = 'Password must be at least 8 characters';
-    isValid = false;
-  }
-
-  return isValid;
-};
-
-const handleSubmit = () => {
-  if (validateForm()) {
-    // Proceed with form submission
-    console.log('Form submitted:', form.value);
-    if (phoneError.value) {
-      return;
-    }
-    user.value = { ...form.value };
-    router.push('/login');
-  }
-};
-
-const { showPassword, togglePassword } = usePasswordToggle();
-</script>
-
-<template>
-  <div class="form-card">
-    <div class="logo-wrapper">
-      <Logo size="medium" />
-    </div>
-    <h1>Create an account</h1>
-
-    <form @submit.prevent="handleSubmit" class="register-form">
-      <div class="form-row">
-        <div class="form-group">
-          <label>Email</label>
-          <input type="email" v-model="form.email" placeholder="myemail@gmail.com" required />
-          <small v-if="formErrors.email" class="error-text">{{ formErrors.email }}</small>
-        </div>
-        <div class="form-group">
-          <label>Username</label>
-          <input type="text" v-model="form.username" placeholder="johndoe" required />
-          <small v-if="formErrors.username" class="error-text">
-            {{ formErrors.username }}
-          </small>
-        </div>
-      </div>
-
-      <div class="form-row">
-        <div class="form-group">
-          <label>First Name</label>
-          <input type="text" v-model="form.firstName" placeholder="Enter First Name" required />
-          <small v-if="formErrors.firstName" class="error-text">
-            {{ formErrors.firstName }}
-          </small>
-        </div>
-        <div class="form-group">
-          <label>Last Name</label>
-          <input type="text" v-model="form.lastName" placeholder="Enter Last Name" required />
-          <small v-if="formErrors.lastName" class="error-text">
-            {{ formErrors.lastName }}
-          </small>
-        </div>
-      </div>
-
-      <div class="form-row">
-        <div class="form-group">
-          <label>Phone Number</label>
-          <input type="tel" v-model="form.phone" placeholder="+237 674 845 657" required />
-          <small v-if="phoneError" class="error-text">Wrong Phone Number!</small>
-          <small v-if="formErrors.phone" class="error-text">{{ formErrors.phone }}</small>
-        </div>
-        <div class="form-group">
-          <label>Password</label>
-          <div class="password-input">
-            <input
-              :type="showPassword ? 'text' : 'password'"
-              v-model="form.password"
-              placeholder="Enter a Password"
-              required
-            />
-            <button type="button" class="password-toggle" @click="togglePassword">
-              <EyeOff v-if="showPassword" :size="20" />
-              <Eye v-else :size="20" />
-            </button>
-          </div>
-          <small v-if="formErrors.password" class="error-text">
-            {{ formErrors.password }}
-          </small>
-        </div>
-      </div>
-
-      <button type="submit" class="submit-button">Sign Up</button>
-      <div class="divider">
-        <span class="line"></span>
-      </div>
-    </form>
-
-    <p class="login-link">
-      Already have an account?
-      <nuxt-link to="/login">Log In</nuxt-link>
-    </p>
-  </div>
-</template>
-
-<style lang="scss" scoped>
-@use '@/assets/scss/auth.scss';
-
-.register-form {
-  display: flex;
-  flex-direction: column;
-  gap: 1.5rem;
-}
-
-.form-row {
-  display: flex;
-  gap: 1.5rem;
-
-  @media (max-width: 600px) {
-    flex-direction: column;
-    gap: 0.75rem;
-  }
-}
-
-.global-copyright {
-  text-align: center;
-  padding: 1rem;
-  font-size: 0.9rem;
-  color: rgba(255, 255, 255, 0.7);
-
-  @media (max-width: 639px) {
-    display: none;
->>>>>>> 17bfe1d7
   }
 }
 </style>