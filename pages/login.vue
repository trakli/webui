--- conflicted
+++ resolved
@@ -1,28 +1,17 @@
-<<<<<<< HEAD
-=======
 <script setup>
-import { ref } from 'vue';
-import { useState, useRouter } from '#imports';
-import Logo from '@/components/Logo.vue';
-import { usePasswordToggle } from '@/composables/usePasswordToggle';
-import { Eye, EyeOff } from 'lucide-vue-next';
->>>>>>> 17bfe1d7
-
-<script setup>
-definePageMeta({
-  layout: 'auth'
-});
-<<<<<<< HEAD
-
 import { ref } from 'vue';
 import { useRouter, useState } from '#imports';
 import Logo from '@/components/Logo.vue';
 import AuthLayout from '@/components/auth/AuthLayout.vue';
 import { usePasswordToggle } from '@/composables/usePasswordToggle';
 import { Eye, EyeOff } from 'lucide-vue-next';
-=======
-/* eslint-enable no-undef */
->>>>>>> 17bfe1d7
+
+// Import definePageMeta
+import { definePageMeta } from '#app';
+
+definePageMeta({
+  layout: 'auth'
+});
 
 const form = ref({
   email: '',
@@ -31,10 +20,7 @@
 
 const user = useState('user', () => null);
 const router = useRouter();
-<<<<<<< HEAD
 const { showPassword, togglePassword } = usePasswordToggle();
-=======
->>>>>>> 17bfe1d7
 
 const handleSubmit = () => {
   if (
@@ -47,7 +33,6 @@
     alert('Invalid credentials or no user registered.');
   }
 };
-<<<<<<< HEAD
 </script>
 
 <template>
@@ -62,12 +47,7 @@
       <form @submit.prevent="handleSubmit" class="login-form">
         <div class="form-group">
           <label>Email</label>
-          <input
-            type="email"
-            v-model="form.email"
-            placeholder="Enter your email"
-            required
-          />
+          <input type="email" v-model="form.email" placeholder="Enter your email" required />
         </div>
 
         <div class="form-group">
@@ -86,9 +66,7 @@
         </div>
 
         <div class="form-actions">
-          <label class="remember-me">
-            <input type="checkbox" /> Remember me
-          </label>
+          <label class="remember-me"> <input type="checkbox" /> Remember me </label>
           <a href="#" class="forgot-password">Forgot Password?</a>
         </div>
 
@@ -147,28 +125,28 @@
 .login-form {
   display: flex;
   flex-direction: column;
-  gap: .75rem;
+  gap: 0.75rem;
 }
 
 .form-group {
   text-align: left;
-label {
-  display: block;
-  margin-bottom: 0.3rem;
-  font-weight: 600;
-  color: #555;
-}
-
-input {
-  width: 100%;
-  padding: .7rem .75rem;
-  border: 1px solid #ddd;
-  border-radius: 0.5rem;
-  font-size: 1rem;
-
-  &:focus {
-    outline: none;
-    border-color: $primary-color;
+  label {
+    display: block;
+    margin-bottom: 0.3rem;
+    font-weight: 600;
+    color: #555;
+  }
+
+  input {
+    width: 100%;
+    padding: 0.7rem 0.75rem;
+    border: 1px solid #ddd;
+    border-radius: 0.5rem;
+    font-size: 1rem;
+
+    &:focus {
+      outline: none;
+      border-color: $primary-color;
     }
   }
 }
@@ -195,83 +173,6 @@
 .form-actions {
   display: flex;
   justify-content: space-between;
-=======
-
-const { showPassword, togglePassword } = usePasswordToggle();
-</script>
-
-<template>
-  <div class="form-card">
-    <div class="logo-wrapper">
-      <Logo size="medium" />
-    </div>
-
-    <h1>Welcome Back</h1>
-
-    <form @submit.prevent="handleSubmit" class="login-form">
-      <div class="form-group">
-        <label>Email</label>
-        <input type="email" v-model="form.email" placeholder="Enter your email" required />
-      </div>
-
-      <div class="form-group">
-        <label>Password</label>
-        <div class="password-input">
-          <input
-            :type="showPassword ? 'text' : 'password'"
-            v-model="form.password"
-            placeholder="Enter your password"
-            required
-          />
-          <button type="button" class="password-toggle" @click="togglePassword">
-            <!-- Eye Icon -->
-            <EyeOff v-if="showPassword" :size="20" />
-            <Eye v-else :size="20" />
-          </button>
-        </div>
-      </div>
-
-      <div class="form-actions">
-        <label class="remember-me">
-          <input type="checkbox" />
-          Remember me
-        </label>
-        <a href="#" class="forgot-password">Forgot Password?</a>
-      </div>
-
-      <button type="submit" class="submit-button">Login</button>
-
-      <div class="divider">
-        <span class="line"></span>
-      </div>
-    </form>
-
-    <p class="signup-link">
-      Don't have an account?
-      <nuxt-link to="/register">Sign Up</nuxt-link>
-    </p>
-  </div>
-</template>
-
-<style lang="scss" scoped>
-@use '@/assets/scss/auth.scss';
-@use '@/assets/scss/_variables.scss' as *;
-
-.form-card {
-  max-width: 520px;
-}
-
-.login-form {
-  display: flex;
-  flex-direction: column;
-  gap: 1.5rem;
-}
-
-.form-actions {
-  display: flex;
-  justify-content: space-between;
-  align-items: center;
->>>>>>> 17bfe1d7
   font-size: 0.9rem;
 
   .remember-me {
@@ -281,23 +182,18 @@
   }
 
   .forgot-password {
-<<<<<<< HEAD
     color: $primary-color;
-=======
-    color: $primary;
->>>>>>> 17bfe1d7
     text-decoration: none;
 
     &:hover {
       text-decoration: underline;
     }
   }
-<<<<<<< HEAD
 }
 
 .submit-button {
   width: 100%;
-  padding: .75rem;
+  padding: 0.75rem;
   background: $primary-color;
   color: white;
   font-size: 1.1rem;
@@ -311,7 +207,7 @@
 }
 
 .signup-link {
-  margin-top: .60rem;
+  margin-top: 0.6rem;
 
   a {
     color: $primary-color;
@@ -324,13 +220,11 @@
 }
 
 .divider {
-  margin: .65rem ;
+  margin: 0.65rem;
 
   .line {
     border-bottom: 1px solid #ddd;
     display: block;
   }
-=======
->>>>>>> 17bfe1d7
 }
 </style>